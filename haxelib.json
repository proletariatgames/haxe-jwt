{
    "name": "jwt",
    "classPath": "src",
    "url" : "https://github.com/FuzzyWuzzie/haxe-jwt",
    "license": "Apache",
    "classPath": "src",
    "tags": ["cross", "utility", "web"],
    "description": "A JSON Web Token library for native Haxe.",
<<<<<<< HEAD
    "version": "1.1.0",
    "releasenote": "Added `replacer` parameter for signing objects",
=======
    "version": "1.3.0",
    "releasenote": "Allow unverified data to be decoded",
>>>>>>> 470f8813
    "contributors": ["FuzzyWuzzie"],
    "dependencies": { }
}<|MERGE_RESOLUTION|>--- conflicted
+++ resolved
@@ -6,13 +6,8 @@
     "classPath": "src",
     "tags": ["cross", "utility", "web"],
     "description": "A JSON Web Token library for native Haxe.",
-<<<<<<< HEAD
-    "version": "1.1.0",
-    "releasenote": "Added `replacer` parameter for signing objects",
-=======
     "version": "1.3.0",
     "releasenote": "Allow unverified data to be decoded",
->>>>>>> 470f8813
     "contributors": ["FuzzyWuzzie"],
     "dependencies": { }
 }